--- conflicted
+++ resolved
@@ -56,16 +56,8 @@
         for (i, arg) in enumerate(args):
             kernel_argument = arguments[i]
 
-<<<<<<< HEAD
-            if not isinstance(arg, (np.ndarray, np.generic)):
+            if not isinstance(arg, (np.ndarray, np.generic, cp.ndarray)):
                 raise TypeError("Argument at position " + str(i) + " of type: " + str(type(arg)) + " should be of type np.ndarray or numpy scalar")
-=======
-            if not isinstance(arg, (np.ndarray, np.generic, cp.ndarray)):
-                raise TypeError(
-                    "Argument at position " + str(i) + " of type: " +
-                    str(type(arg)) +
-                    " should be of type np.ndarray or numpy scalar")
->>>>>>> 828800a5
 
             correct = True
             if isinstance(arg, np.ndarray) and not "*" in kernel_argument:
