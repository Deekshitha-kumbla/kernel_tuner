--- conflicted
+++ resolved
@@ -337,15 +337,9 @@
                            ("cache", ("""filename for caching/logging benchmarked instances
         filename uses suffix ".json"
         if the file exists it is read and tuning continues from this file
-<<<<<<< HEAD
-        """, "string")), ("metrics", ("specifies user-defined metrics", "OrderedDict"))])
-=======
-        """, "string")),
-    ("metrics", ("specifies user-defined metrics", "OrderedDict")),
-    ("simulation_mode", ("Simulate an auto-tuning search from an existing cachefile", "bool")),
-    ("observers", ("""A list of BenchmarkObservers""", "list"))
-    ])
->>>>>>> 8ae37bc9
+        """, "string")), ("metrics", ("specifies user-defined metrics", "OrderedDict")),
+                           ("simulation_mode", ("Simulate an auto-tuning search from an existing cachefile", "bool")),
+                           ("observers", ("""A list of BenchmarkObservers""", "list"))])
 
 _device_options = Options([("device", ("""CUDA/OpenCL device to use, in case you have multiple
         CUDA-capable GPUs or OpenCL devices you may use this to select one,
@@ -383,21 +377,11 @@
 
 #"""
 
-<<<<<<< HEAD
 
 def tune_kernel(kernel_name, kernel_string, problem_size, arguments, tune_params, grid_div_x=None, grid_div_y=None, grid_div_z=None, restrictions=None,
                 answer=None, atol=1e-6, verify=None, verbose=False, lang=None, device=0, platform=0, smem_args=None, cmem_args=None, texmem_args=None,
                 compiler=None, compiler_options=None, log=None, iterations=7, block_size_names=None, quiet=False, strategy=None, strategy_options=None,
-                cache=None, metrics=None, simulation_mode=False):
-=======
-def tune_kernel(kernel_name, kernel_string, problem_size, arguments,
-                tune_params, grid_div_x=None, grid_div_y=None, grid_div_z=None,
-                restrictions=None, answer=None, atol=1e-6, verify=None, verbose=False,
-                lang=None, device=0, platform=0, smem_args=None, cmem_args=None, texmem_args=None,
-                compiler=None, compiler_options=None, log=None,
-                iterations=7, block_size_names=None, quiet=False, strategy=None, strategy_options=None,
                 cache=None, metrics=None, simulation_mode=False, observers=None):
->>>>>>> 8ae37bc9
 
     if log:
         logging.basicConfig(filename=kernel_name + datetime.now().strftime('%Y%m%d-%H:%M:%S') + '.log', level=log)
