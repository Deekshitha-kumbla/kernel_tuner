""" The default runner for sequentially tuning the parameter space """
from __future__ import print_function

from collections import OrderedDict
import logging

from kernel_tuner.util import get_config_string, store_cache, process_metrics, print_config_output
from kernel_tuner.core import DeviceInterface


class SequentialRunner(object):
    """ SequentialRunner is used for tuning with a single process/thread """
<<<<<<< HEAD
    def __init__(self, kernel_source, kernel_options, device_options,
                 iterations):
=======

    def __init__(self, kernel_source, kernel_options, device_options, iterations, observers):
>>>>>>> 5ac181df
        """ Instantiate the SequentialRunner

        :param kernel_source: The kernel source
        :type kernel_source: kernel_tuner.core.KernelSource

        :param kernel_options: A dictionary with all options for the kernel.
        :type kernel_options: kernel_tuner.interface.Options

        :param device_options: A dictionary with all options for the device
            on which the kernel should be tuned.
        :type device_options: kernel_tuner.interface.Options

        :param iterations: The number of iterations used for benchmarking
            each kernel instance.
        :type iterations: int
        """

        #detect language and create high-level device interface
<<<<<<< HEAD
        self.dev = DeviceInterface(kernel_source,
                                   iterations=iterations,
                                   **device_options).__enter__()
=======
        self.dev = DeviceInterface(kernel_source, iterations=iterations, observers=observers, **device_options).__enter__()
>>>>>>> 5ac181df

        self.units = self.dev.units
        self.quiet = device_options.quiet
        self.kernel_source = kernel_source

        self.warmed_up = False

        self.simulation_mode = False

        #move data to the GPU
        self.gpu_args = self.dev.ready_argument_list(kernel_options.arguments)

    def __enter__(self):
        return self

    def run(self, parameter_space, kernel_options, tuning_options):
        """ Iterate through the entire parameter space using a single Python process

        :param parameter_space: The parameter space as an iterable.
        :type parameter_space: iterable

        :param kernel_options: A dictionary with all options for the kernel.
        :type kernel_options: kernel_tuner.interface.Options

        :param tuning_options: A dictionary with all options regarding the tuning
            process.
        :type tuning_options: kernel_tuner.iterface.Options

        :returns: A list of dictionaries for executed kernel configurations and their
            execution times. And a dictionary that contains information
            about the hardware/software environment on which the tuning took place.
        :rtype: list(dict()), dict()

        """
        logging.debug('sequential runner started for ' +
                      kernel_options.kernel_name)

        results = []

        #iterate over parameter space
        for element in parameter_space:
            params = OrderedDict(
                zip(tuning_options.tune_params.keys(), element))

            #attempt to warmup the GPU by running the first config in the parameter space and ignoring the result
            if not self.warmed_up:
                self.dev.compile_and_benchmark(self.kernel_source,
                                               self.gpu_args, params,
                                               kernel_options, tuning_options)
                self.warmed_up = True

            #check if element is in the cache
            x_int = ",".join([str(i) for i in element])
            if tuning_options.cache:
                if x_int in tuning_options.cache:
                    results.append(tuning_options.cache[x_int])
                    continue

            result = self.dev.compile_and_benchmark(self.kernel_source,
                                                    self.gpu_args, params,
                                                    kernel_options,
                                                    tuning_options)
            if result is None:
                logging.debug(
                    'received benchmark result is None, kernel configuration was skipped silently due to compile or runtime failure'
                )
                params.update({"time": 1e20})
                store_cache(x_int, params, tuning_options)
                continue

            #print and append to results
            if isinstance(result, dict):
                time = result["time"]
            else:
                time = result

            params['time'] = time

            if isinstance(result, dict):
                params.update(result)

            if tuning_options.metrics:
                params = process_metrics(params, tuning_options.metrics)

            print_config_output(tuning_options.tune_params, params, self.quiet,
                                tuning_options.metrics, self.units)

            store_cache(x_int, params, tuning_options)
            results.append(params)

        return results, self.dev.get_environment()

    def __exit__(self, *exc):
        if hasattr(self, 'dev'):
            self.dev.__exit__(*exc)<|MERGE_RESOLUTION|>--- conflicted
+++ resolved
@@ -10,13 +10,7 @@
 
 class SequentialRunner(object):
     """ SequentialRunner is used for tuning with a single process/thread """
-<<<<<<< HEAD
-    def __init__(self, kernel_source, kernel_options, device_options,
-                 iterations):
-=======
-
     def __init__(self, kernel_source, kernel_options, device_options, iterations, observers):
->>>>>>> 5ac181df
         """ Instantiate the SequentialRunner
 
         :param kernel_source: The kernel source
@@ -35,13 +29,7 @@
         """
 
         #detect language and create high-level device interface
-<<<<<<< HEAD
-        self.dev = DeviceInterface(kernel_source,
-                                   iterations=iterations,
-                                   **device_options).__enter__()
-=======
         self.dev = DeviceInterface(kernel_source, iterations=iterations, observers=observers, **device_options).__enter__()
->>>>>>> 5ac181df
 
         self.units = self.dev.units
         self.quiet = device_options.quiet
