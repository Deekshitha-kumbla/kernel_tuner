from __future__ import print_function

from collections import OrderedDict
import os
import json
import warnings

import numpy as np
import pytest

from .context import skip_if_no_pycuda, skip_if_no_cuda, skip_if_no_opencl

from kernel_tuner.interface import Options
import kernel_tuner.core as core
import kernel_tuner.pycuda as pycuda
import kernel_tuner.nvcuda as nvcuda
import kernel_tuner.opencl as opencl
from kernel_tuner.util import *

block_size_names = ["block_size_x", "block_size_y", "block_size_z"]


def test_get_grid_dimensions1():
    problem_size = (1024, 1024, 1)
    params = {
        "block_x": 41,
        "block_y": 37
    }

    grid_div = (["block_x"], ["block_y"], None)

    grid = get_grid_dimensions(problem_size, params, grid_div, block_size_names)

    assert len(grid) == 3
    assert isinstance(grid[0], int)
    assert isinstance(grid[1], int)

    assert grid[0] == 25
    assert grid[1] == 28
    assert grid[2] == 1

    grid = get_grid_dimensions(problem_size, params, (grid_div[0], None, None), block_size_names)

    assert grid[0] == 25
    assert grid[1] == 1024
    assert grid[2] == 1

    grid = get_grid_dimensions(problem_size, params, (None, grid_div[1], None), block_size_names)

    assert grid[0] == 1024
    assert grid[1] == 28
    assert grid[2] == 1

    grid = get_grid_dimensions(problem_size, params, (None, lambda p: p["block_x"], lambda p: p["block_y"] * p["block_x"]), block_size_names)

    assert grid[0] == 1024
    assert grid[1] == 25
    assert grid[2] == 1


def test_get_grid_dimensions2():
    problem_size = (1024, 1024, 1)
    params = {
        "block_x": 41,
        "block_y": 37
    }

    grid_div_x = ["block_x*8"]
    grid_div_y = ["(block_y+2)/8"]

    grid = get_grid_dimensions(problem_size, params, (grid_div_x, grid_div_y, None), block_size_names)

    assert grid[0] == 4
    assert grid[1] == 256


def test_get_grid_dimensions3():
    problem_size = (1024, 1024, 1)
    params = {
        "block_x": 41,
        "block_y": 37
    }

    grid_div_x = ["block_x", "block_y"]
    grid_div_y = ["(block_y+2)/8"]

    def assert_grid_dimensions(problem_size):
        grid = get_grid_dimensions(problem_size, params, (grid_div_x, grid_div_y, None), block_size_names)
        assert grid[0] == 1
        assert grid[1] == 256
        assert grid[2] == 1

    assert_grid_dimensions(problem_size)

    problem_size = (np.int32(1024), np.int64(1024), 1)
    assert_grid_dimensions(problem_size)


def test_get_problem_size1():
    problem_size = ("num_blocks_x", "num_blocks_y*3")
    params = {
        "num_blocks_x": 71,
        "num_blocks_y": 57
    }

    answer = get_problem_size(problem_size, params)
    assert answer[0] == 71
    assert answer[1] == 171
    assert answer[2] == 1


def test_get_problem_size2():
    problem_size = "num_blocks_x"
    params = {
        "num_blocks_x": 71
    }

    answer = get_problem_size(problem_size, params)
    assert answer[0] == 71
    assert answer[1] == 1
    assert answer[2] == 1


def test_get_problem_size3():
    with pytest.raises(TypeError):
        problem_size = (3.8, "num_blocks_y*3")
        params = {
            "num_blocks_y": 57
        }
        get_problem_size(problem_size, params)


def test_get_problem_size4():
    params = {
        "num_blocks_x": 71
    }

    answer = get_problem_size(lambda p: (p["num_blocks_x"], 1, 13), params)
    assert answer[0] == 71
    assert answer[1] == 1
    assert answer[2] == 13


def test_get_thread_block_dimensions():

    params = {
        "block_size_x": 123,
        "block_size_y": 257
    }

    threads = get_thread_block_dimensions(params)
    assert len(threads) == 3
    assert isinstance(threads[0], int)
    assert isinstance(threads[1], int)
    assert isinstance(threads[2], int)

    assert threads[0] == 123
    assert threads[1] == 257
    assert threads[2] == 1


def test_prepare_kernel_string():
    kernel = "this is a weird kernel"
    grid = (3, 7)
    threads = (1, 2, 3)
    params = dict()
    params["is"] = 8

    _, output = prepare_kernel_string("this", kernel, params, grid, threads, block_size_names, "", None)
    expected = "#define grid_size_x 3\n" \
               "#define grid_size_y 7\n" \
               "#define block_size_x 1\n" \
               "#define block_size_y 2\n" \
               "#define block_size_z 3\n" \
               "#define is 8\n" \
               "#define kernel_tuner 1\n" \
               "#line 1\n" \
               "this is a weird kernel"
    assert output == expected

    # Check custom defines
    defines = OrderedDict(
        foo=1,
        bar="custom",
        baz=lambda config: config["is"] * 5)

    _, output = prepare_kernel_string("this", kernel, params, grid, threads, block_size_names, "", defines)
    expected = "#define foo 1\n" \
               "#define bar custom\n" \
               "#define baz 40\n" \
               "#line 1\n" \
               "this is a weird kernel"
    assert output == expected

    # Throw exception on invalid name (for instance, a space in the name)
    invalid_defines = {"invalid name": "1"}
    with pytest.raises(ValueError):
        prepare_kernel_string("this", kernel, params, grid, threads, block_size_names, "", invalid_defines)



def test_replace_param_occurrences():
    kernel = "this is a weird kernel"
    params = dict()
    params["is"] = 8
    params["weird"] = 14

    new_kernel = replace_param_occurrences(kernel, params)
    assert new_kernel == "this 8 a 14 kernel"  # Note: The "is" in "this" should not be replaced

    new_kernel = replace_param_occurrences(kernel, dict())
    assert kernel == new_kernel

    params = dict()
    params["blablabla"] = 8
    new_kernel = replace_param_occurrences(kernel, params)
    assert kernel == new_kernel


def test_check_restrictions():
    params = {
        "a": 7,
        "b": 4,
        "c": 3
    }
    print(params.values())
    print(params.keys())
    restrictions = [["a==b+c"], ["a==b+c", "b==b", "a-b==c"], ["a==b+c", "b!=b", "a-b==c"], lambda p: p["a"] == p["b"] + p["c"]]
    expected = [True, True, False, True]
    # test the call returns expected
    for r, e in zip(restrictions, expected):
        answer = check_restrictions(r, dict(zip(params.keys(), params.values())), False)
        print(answer)
        assert answer == e


def test_detect_language1():
    kernel_string = "__global__ void vector_add( ... );"
    lang = detect_language(kernel_string)
    assert lang == "CUDA"


def test_detect_language2():
    kernel_string = "__kernel void vector_add( ... );"
    lang = detect_language(kernel_string)
    assert lang == "OpenCL"


def test_detect_language3():
    kernel_string = "blabla"
    lang = detect_language(kernel_string)
    assert lang == "C"


@skip_if_no_pycuda
def test_get_device_interface1():
    lang = "CUDA"
    dev = core.DeviceInterface(core.KernelSource("", "", lang=lang))
    assert isinstance(dev, core.DeviceInterface)
    assert isinstance(dev.dev, pycuda.PyCudaFunctions)


@skip_if_no_cuda
def test_get_device_interface2():
    lang = "NVCUDA"
    dev = core.DeviceInterface(core.KernelSource("", "", lang=lang))
    assert isinstance(dev, core.DeviceInterface)
    assert isinstance(dev.dev, nvcuda.CudaFunctions)


@skip_if_no_opencl
def test_get_device_interface3():
    lang = "OpenCL"
    dev = core.DeviceInterface(core.KernelSource("", "", lang=lang))
    assert isinstance(dev, core.DeviceInterface)
    assert isinstance(dev.dev, opencl.OpenCLFunctions)


<<<<<<< HEAD
def test_get_device_interface4():
    with raises(Exception):
=======
def test_get_device_interface3():
    with pytest.raises(Exception):
>>>>>>> c6766e13
        lang = "blabla"
        dev = core.DeviceInterface(lang)


def assert_user_warning(f, args, substring=None):
    with warnings.catch_warnings(record=True) as w:
        warnings.simplefilter("always")
        f(*args)
        assert len(w) == 1
        assert issubclass(w[-1].category, UserWarning)
        if substring:
            assert substring in str(w[-1].message)


def assert_no_user_warning(f, args):
    with warnings.catch_warnings(record=True) as w:
        warnings.simplefilter("always")
        f(*args)
        assert len(w) == 0


def test_check_argument_list1():
    kernel_name = "test_kernel"
    kernel_string = """__kernel void test_kernel(int number, char * message, int * numbers) {
    numbers[get_global_id(0)] = numbers[get_global_id(0)] * number;
    }
    """
    args = [np.int32(5), 'blah', np.array([1, 2, 3])]
    try:
        check_argument_list(kernel_name, kernel_string, args)
        print("Expected a TypeError to be raised")
        assert False
    except TypeError as e:
        print(str(e))
        assert "at position 1" in str(e)
    except Exception:
        print("Expected a TypeError to be raised")
        assert False


def test_check_argument_list2():
    kernel_name = "test_kernel"
    kernel_string = """__kernel void test_kernel
        (char number, double factors, int * numbers, const unsigned long * moreNumbers) {
        numbers[get_global_id(0)] = numbers[get_global_id(0)] * factors[get_global_id(0)] + number;
        }
        """
    args = [np.byte(5), np.float64(4.6), np.int32([1, 2, 3]), np.uint64([3, 2, 111])]
    assert_no_user_warning(check_argument_list, [kernel_name, kernel_string, args])


def test_check_argument_list3():
    kernel_name = "test_kernel"
    kernel_string = """__kernel void test_kernel (__global const ushort number, __global half * factors, __global long * numbers) {
        numbers[get_global_id(0)] = numbers[get_global_id(0)] * factors[get_global_id(0)] + number;
        }
        """
    args = [np.uint16(42), np.float16([3, 4, 6]), np.int32([300])]
    assert_user_warning(check_argument_list, [kernel_name, kernel_string, args], "at position 2")


def test_check_argument_list4():
    kernel_name = "test_kernel"
    kernel_string = """__kernel void test_kernel(__global const ushort number, __global half * factors, __global long * numbers) {
        numbers[get_global_id(0)] = numbers[get_global_id(0)] * factors[get_global_id(0)] + number;
        }
        """
    args = [np.uint16(42), np.float16([3, 4, 6]), np.int64([300]), np.ubyte(32)]
    assert_user_warning(check_argument_list, [kernel_name, kernel_string, args], "do not match in size")


def test_check_argument_list5():
    kernel_name = "my_test_kernel"
    kernel_string = """ //more complicated test function(because I can)

        __device__ float some_lame_device_function(float *a) {
            return a[0];
        }

        __global__ void my_test_kernel(double *a,
                                       float *b, int c,
                                       int d) {

            a[threadIdx.x] = b[blockIdx.x]*c*d;
        }
        """
    args = [np.array([1, 2, 3]).astype(np.float64), np.array([1, 2, 3]).astype(np.float32), np.int32(6), np.int32(7)]
    assert_no_user_warning(check_argument_list, [kernel_name, kernel_string, args])


def test_check_argument_list6():
    kernel_name = "test_kernel"
    kernel_string = """// This is where we define test_kernel
        #define SUM(A, B) (A + B)
        __kernel void test_kernel
        (char number, double factors, int * numbers, const unsigned long * moreNumbers) {
        numbers[get_global_id(0)] = SUM(numbers[get_global_id(0)] * factors[get_global_id(0)], number);
        }
        // /test_kernel
        """
    args = [np.byte(5), np.float64(4.6), np.int32([1, 2, 3]), np.uint64([3, 2, 111])]
    check_argument_list(kernel_name, kernel_string, args)
    # test that no exception is raised
    assert True


def test_check_argument_list7():
    kernel_name = "test_kernel"
    kernel_string = """#define SUM(A, B) (A + B)
        // In this file we define test_kernel
        __kernel void another_kernel (char number, double factors, int * numbers, const unsigned long * moreNumbers)
        __kernel void test_kernel
        (double number, double factors, int * numbers, const unsigned long * moreNumbers) {
        numbers[get_global_id(0)] = SUM(numbers[get_global_id(0)] * factors[get_global_id(0)], number);
        }
        // /test_kernel
        """
    args = [np.byte(5), np.float64(4.6), np.int32([1, 2, 3]), np.uint64([3, 2, 111])]
    assert_user_warning(check_argument_list, [kernel_name, kernel_string, args])


def test_check_tune_params_list():
    tune_params = dict(zip(["one_thing", "led_to_another", "and_before_you_know_it", "grid_size_y"], [1, 2, 3, 4]))
    try:
        check_tune_params_list(tune_params)
        print("Expected a ValueError to be raised")
        assert False
    except ValueError as e:
        print(str(e))
        assert "Tune parameter grid_size_y with value 4 has a forbidden name!" == str(e)
    except Exception:
        print("Expected a ValueError to be raised")
        assert False


def test_check_tune_params_list2():
    tune_params = dict(zip(["rock", "paper", "scissors"], [1, 2, 3]))
    check_tune_params_list(tune_params)
    # test that no exception is raised
    assert True


def test_check_block_size_params_names_list():

    def test_warnings(function, args, number, warning_type):
        with warnings.catch_warnings(record=True) as w:
            # Cause all warnings to always be triggered.
            warnings.simplefilter("always")
            # Trigger a warning.
            function(*args)
            # Verify some things
            assert len(w) == number
            for warn in w:
                assert issubclass(warn.category, warning_type)

    # check warning triggers for both unused blocksize names
    block_size_names = ["block_size_a", "block_size_b"]
    tune_params = dict(zip(["hyper", "ultra", "mega", "turbo"], [1, 2, 3, 4]))
    test_warnings(check_block_size_params_names_list, [block_size_names, tune_params], 2, UserWarning)

    # check warning does not triger when nondefault block size names are used correctly
    block_size_names = ["block_size_a", "block_size_b"]
    tune_params = dict(zip(["block_size_a", "block_size_b", "many_other_things"], [1, 2, 3]))
    test_warnings(check_block_size_params_names_list, [block_size_names, tune_params], 0, None)

    # check that a warning is issued when none of the default names are used and no alternative names are specified
    block_size_names = None
    tune_params = dict(zip(["block_size_a", "block_size_b", "many_other_things"], [1, 2, 3]))
    test_warnings(check_block_size_params_names_list, [block_size_names, tune_params], 1, UserWarning)

    # check that no error is raised when any of the default block size names is being used
    block_size_names = None
    tune_params = dict(zip(["block_size_x", "several_other_things"], [[1, 2, 3, 4], [2, 4]]))
    test_warnings(check_block_size_params_names_list, [block_size_names, tune_params], 0, None)


def test_get_kernel_string_func():
    # test whether passing a function instead of string works
    def gen_kernel(params):
        return "__global__ void kernel_name() { %s }" % params["block_size_x"]

    params = {
        "block_size_x": "//do that kernel thing!"
    }
    expected = "__global__ void kernel_name() { //do that kernel thing! }"
    answer = get_kernel_string(gen_kernel, params)
    assert answer == expected


def test_get_kernel_string_filename_not_found():
    # when the string looks like a filename, but the file does not exist
    # assume the string is not a filename after all
    bogus_filename = "filename_3456789.cu"
    answer = get_kernel_string(bogus_filename)
    assert answer == bogus_filename


def test_looks_like_a_filename1():
    string = "filename.c"
    assert looks_like_a_filename(string)


def test_looks_like_a_filename2():
    string = "__global__ void kernel_name() { //do that kernel thing! }"
    assert not looks_like_a_filename(string)


def test_read_write_file():
    filename = get_temp_filename()

    my_string = "this is the test string"
    try:
        write_file(filename, my_string)
        with open(filename, 'r') as f:
            answer = f.read()
        assert my_string == answer
        answer2 = read_file(filename)
        assert my_string == answer2

    finally:
        delete_temp_file(filename)


def test_normalize_verify_function():
    assert normalize_verify_function(None) is None

    def verify1(answer, result_host):
        return True

    v = normalize_verify_function(verify1)
    assert v(1, 2, atol=3)

    def verify2(answer, result_host, atol):
        return True

    v = normalize_verify_function(verify2)
    assert v(1, 2, atol=3)

    v = normalize_verify_function(lambda a, b: True)
    assert v(1, 2, atol=3)

    v = normalize_verify_function(lambda a, b, atol: True)
    assert v(1, 2, atol=3)


def test_process_cache():

    def assert_open_cachefile_is_correctly_parsed(cache):
        with open(cache, "r") as cachefile:
            filestr = cachefile.read()
            if filestr[-1] == ",":
                filestr = filestr[:-1]
            file_contents = filestr + "}\n}"
        cache_object = json.loads(file_contents)
        assert cache_object["device_name"] == "test_device"
        assert cache_object["kernel_name"] == "test_kernel"

    # get temp filename, but remove the file
    cache = get_temp_filename(suffix=".json")
    delete_temp_file(cache)

    kernel_options = Options(kernel_name="test_kernel")
    tuning_options = Options(cache=cache, tune_params=Options(x=[1, 2, 3, 4]), simulation_mode=False)
    runner = Options(dev=Options(name="test_device"), simulation_mode=False)

    try:
        # call process_cache without pre-existing cache
        process_cache(cache, kernel_options, tuning_options, runner)

        # check if file has been created
        assert os.path.isfile(cache)
        assert_open_cachefile_is_correctly_parsed(cache)
        assert tuning_options.cachefile == cache
        assert isinstance(tuning_options.cache, dict)
        assert len(tuning_options.cache) == 0

        # store one entry in the cache
        params = {
            "x": 4,
            "time": np.float32(0.1234)
        }
        store_cache("4", params, tuning_options)
        assert len(tuning_options.cache) == 1

        # close the cache
        close_cache(cache)

        # now test process cache with a pre-existing cache file
        process_cache(cache, kernel_options, tuning_options, runner)
        assert_open_cachefile_is_correctly_parsed(cache)

        assert tuning_options.cache["4"]["time"] == params["time"]

        # check that exceptions are raised when using a cache file for
        # a different kernel, device, or parameter set
        with pytest.raises(ValueError) as excep:
            kernel_options.kernel_name = "wrong_kernel"
            process_cache(cache, kernel_options, tuning_options, runner)
        assert "kernel" in str(excep.value)

        # correct the kernel name from last test
        kernel_options.kernel_name = "test_kernel"

        with pytest.raises(ValueError) as excep:
            runner.dev.name = "wrong_device"
            process_cache(cache, kernel_options, tuning_options, runner)
        assert "device" in str(excep.value)

        # correct the device from last test
        runner.dev.name = "test_device"

        with pytest.raises(ValueError) as excep:
            tuning_options.tune_params["y"] = ["a", "b"]
            process_cache(cache, kernel_options, tuning_options, runner)
        assert "parameter" in str(excep.value)

    finally:
        delete_temp_file(cache)
        # pass


def test_process_metrics():
    params = {
        "x": 15,
        "b": 12
    }
    metrics = OrderedDict()
    metrics["y"] = lambda p: p["x"]

    # test if lambda function is correctly evaluated
    params = process_metrics(params, metrics)
    assert params["y"] == params["x"]

    # test if we can do the same with a string
    params = {
        "x": 15,
        "b": 12
    }
    metrics["y"] = "x"
    params = process_metrics(params, metrics)
    assert params["y"] == params["x"]

    # test if composability works correctly
    params = {
        "x": 15,
        "b": 12
    }
    metrics = OrderedDict()
    metrics["y"] = "x"
    metrics["z"] = "y"
    params = process_metrics(params, metrics)
    assert params["z"] == params["x"]

    # test ValueError is raised when metrics is not an OrderedDict
    with pytest.raises(ValueError):
        params = process_metrics(params, {})

    # test ValueError is raised when b already exists in params
    params = {
        "x": 15,
        "b": 12
    }
    metrics = OrderedDict()
    metrics["b"] = "x"
    with pytest.raises(ValueError):
        params = process_metrics(params, metrics)


def test_parse_restrictions():

    tune_params = {"block_size_x": [50, 100], "use_padding": [0, 1]}

    restrict = ["block_size_x != 320"]
    parsed = parse_restrictions(restrict, tune_params)
    expected = '(params["block_size_x"] != 320)'

    assert expected in parsed

    # test again but with an 'or' in the expression
    restrict.append("use_padding == 0 or block_size_x % 32 != 0")
    parsed = parse_restrictions(restrict, tune_params)
    expected = '(params["block_size_x"] != 320) and (params["use_padding"] == 0 or params["block_size_x"] % 32 != 0)'

    assert expected in parsed
<|MERGE_RESOLUTION|>--- conflicted
+++ resolved
@@ -276,13 +276,8 @@
     assert isinstance(dev.dev, opencl.OpenCLFunctions)
 
 
-<<<<<<< HEAD
 def test_get_device_interface4():
-    with raises(Exception):
-=======
-def test_get_device_interface3():
     with pytest.raises(Exception):
->>>>>>> c6766e13
         lang = "blabla"
         dev = core.DeviceInterface(lang)
 
