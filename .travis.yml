env:
  global:
    - MCONDA_VERSION="latest"
    - MCONDA_LINUX="Linux-x86_64"
    - MCONDA_OSX="MacOSX-x86_64"

matrix:
  include:
    # - os: linux
    #   language: python
    #   python: "2.7"
    #   addons:
    #     apt:
    #       packages:
    #         - python-numpy
    #         - python-scipy
    # - os: linux
    #   language: python
    #   python: "3.5"
    #   addons:
    #     apt:
    #       packages:
    #         - python-numpy
    #         - python-scipy
    # - os: linux
    #   language: python
    #   python: "3.6"
    #   addons:
    #     apt:
    #       packages:
    #         - python-numpy
    #         - python-scipy
    - os: osx
      env:
        - MCONDA_PYTHON_MAJOR=2
        - MCONDA_PYTHON_VERSION=2.7
    # - os: osx
    #   env:
    #     - MCONDA_PYTHON_MAJOR=3
    #     - MCONDA_PYTHON_VERSION=3.5
    # - os: osx
    #   env:
    #     - MCONDA_PYTHON_MAJOR=3
    #     - MCONDA_PYTHON_VERSION=3.6

before_install:
  - |
    if [[ "$TRAVIS_OS_NAME" == "linux" ]]; then
      sudo apt-get build-dep python-scipy
    elif [[ "$TRAVIS_OS_NAME" == "osx" ]]; then
      wget "http://repo.continuum.io/miniconda/Miniconda$MCONDA_PYTHON_MAJOR-$MCONDA_VERSION-$MCONDA_OSX.sh" -O miniconda.sh;
      bash miniconda.sh -b -p $HOME/miniconda
      export PATH="$HOME/miniconda/bin:$PATH"
      hash -r
      conda update -yq conda
      conda install -y python=$MCONDA_PYTHON_VERSION
      conda install -y numpy scipy
    fi

install:
<<<<<<< HEAD
  - pip install pytest nose
  - pip install mock
  - pip install -r requirements.txt
=======
  - pip install .[dev]
>>>>>>> 5ec8aa11
# command to run tests
script: python -m pytest
branches:
  only:
    - master
notifications:
  email:
    on_failure: change
    on_succes: never<|MERGE_RESOLUTION|>--- conflicted
+++ resolved
@@ -6,42 +6,42 @@
 
 matrix:
   include:
-    # - os: linux
-    #   language: python
-    #   python: "2.7"
-    #   addons:
-    #     apt:
-    #       packages:
-    #         - python-numpy
-    #         - python-scipy
-    # - os: linux
-    #   language: python
-    #   python: "3.5"
-    #   addons:
-    #     apt:
-    #       packages:
-    #         - python-numpy
-    #         - python-scipy
-    # - os: linux
-    #   language: python
-    #   python: "3.6"
-    #   addons:
-    #     apt:
-    #       packages:
-    #         - python-numpy
-    #         - python-scipy
+    - os: linux
+      language: python
+      python: "2.7"
+      addons:
+        apt:
+          packages:
+            - python-numpy
+            - python-scipy
+    - os: linux
+      language: python
+      python: "3.5"
+      addons:
+        apt:
+          packages:
+            - python-numpy
+            - python-scipy
+    - os: linux
+      language: python
+      python: "3.6"
+      addons:
+        apt:
+          packages:
+            - python-numpy
+            - python-scipy
     - os: osx
       env:
         - MCONDA_PYTHON_MAJOR=2
         - MCONDA_PYTHON_VERSION=2.7
-    # - os: osx
-    #   env:
-    #     - MCONDA_PYTHON_MAJOR=3
-    #     - MCONDA_PYTHON_VERSION=3.5
-    # - os: osx
-    #   env:
-    #     - MCONDA_PYTHON_MAJOR=3
-    #     - MCONDA_PYTHON_VERSION=3.6
+    - os: osx
+      env:
+        - MCONDA_PYTHON_MAJOR=3
+        - MCONDA_PYTHON_VERSION=3.5
+    - os: osx
+      env:
+        - MCONDA_PYTHON_MAJOR=3
+        - MCONDA_PYTHON_VERSION=3.6
 
 before_install:
   - |
@@ -58,13 +58,7 @@
     fi
 
 install:
-<<<<<<< HEAD
-  - pip install pytest nose
-  - pip install mock
-  - pip install -r requirements.txt
-=======
   - pip install .[dev]
->>>>>>> 5ec8aa11
 # command to run tests
 script: python -m pytest
 branches:
